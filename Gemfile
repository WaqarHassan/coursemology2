source 'https://rubygems.org'

# For Windows devs
gem 'tzinfo-data', platforms: [:mswin, :mswin64]

# Lock down Bundle version as new versions will cause noisy
# changes in the Gemfile.lock file
gem 'bundler', '>= 1.10.3'

# Bundle edge Rails instead: gem 'rails', github: 'rails/rails'
gem 'rails', '~> 4.2.9'

# Use PostgreSQL for the backend
gem 'pg', '>= 0.18.2'
# Table and column comments, this need to be put before schame_plus ( there are certain compatibility issues ).
gem 'migration_comments'
# Schema Plus for some higher level database abstractions
gem 'schema_plus'
gem 'schema_plus_association_inverses', '>= 0.1.0'
gem 'schema_validations'
gem 'schema_monkey'
# Instance/Course settings
gem 'settings_on_rails'
# Manage read/unread status
gem 'unread'
# Extension for validating hostnames and domain names
gem 'validates_hostname'
# A Ruby state machine library
gem 'workflow'
# Add creator_id and updater_id attributes to models
gem 'activerecord-userstamp', '>= 3.0.2'
# Allow actions to be deferred until after a record is committed.
gem 'after_commit_action'
# Allow declaring the calculated attributes of a record
gem 'calculated_attributes', '>= 0.1.3'
# Baby Squeel as an SQL-like DSL
gem 'baby_squeel'
# For multiple table inheritance
#   TODO: Figure out breaking changes in v2 as polymorphism is not working correctly.
gem 'active_record-acts_as', github: 'Coursemology/active_record-acts_as'
# Organise ActiveRecord model into a tree structure
gem 'edge'
# Create pretty URLs and work with human-friendly strings
gem 'friendly_id'

# Use SCSS for stylesheets
gem 'sass-rails'
# Use Uglifier as compressor for JavaScript assets
gem 'uglifier', '>= 1.3.0'

gem 'webpack-rails'
# Internationalisation for JavaScript.
gem 'i18n-js', '>= 3.0.0.rc1'

# Routes from JavaScript
gem 'js-routes'

# Use jQuery as the JavaScript library
gem 'jquery-rails'
# Our Coursemology will be themed using Bootstrap
gem 'bootstrap-sass'
gem 'bootstrap-sass-extras', '>= 0.0.7'
gem 'autoprefixer-rails'
# Use font-awesome for icons
gem 'font-awesome-rails'
# HTML Pipeline and dependencies
gem 'html-pipeline'
gem 'sanitize'
gem 'rinku'
gem 'html-pipeline-rouge_filter'
# Build JSON APIs with ease. Read more: https://github.com/rails/jbuilder
gem 'jbuilder'
# Slim as the templating language
gem 'slim-rails'
# ejs for client-side templates
gem 'ejs'
# High Voltage for static pages
gem 'high_voltage'
# Paginator for Rails
gem 'kaminari'
<<<<<<< HEAD
gem 'image_optim_pack'
=======
# Work with Docker
gem 'docker-api'

>>>>>>> a1287079
group :development do
  # Spring speeds up development by keeping your application running in the background.
  # Read more: https://github.com/rails/spring
  gem 'spring', platforms: [:ruby]
  gem 'listen', '~> 1.3.1'

  # Gems to make development mode faster and less painful
  gem 'rails-dev-boost', github: 'thedarkone/rails-dev-boost'
  gem 'rails-flog', require: 'flog'
  gem 'wdm', '>= 0.0.3', platforms: [:mswin, :mswin64]

  # Helps to prevent database slowdowns
  gem 'lol_dba', require: false

  # General cleanliness
  gem 'traceroute', require: false
end

group :development, :test do
  # bundle exec yardoc generates the API under doc/.
  # Use yard stats --list-undoc to find what needs documenting.
  gem 'yard', group: :doc

  # Use RSpec for Behaviour testing
  gem 'email_spec'
  gem 'rspec-rails'
  gem 'rspec-html-matchers'
  gem 'should_not'
  gem 'simplecov'
  gem 'shoulda-matchers'

  # Capybara for feature testing
  gem 'capybara'
  gem 'poltergeist'

  # Factory Girl for factories
  gem 'factory_girl_rails'

  # Checks that all translations are used and defined
  gem 'i18n-tasks', require: false

  # Helps to prevent database consistency mistakes
  gem 'consistency_fail', require: false

  # Prevent N+1 queries.
  gem 'bullet', '>= 4.14.9'

  gem 'parallel_tests'
end

group :ci do
  # Code Coverage reporters
  gem 'codeclimate-test-reporter'
  gem 'codecov', :require => false
  gem 'rspec-retry'
end

# This is used only when producing Production assets. Deals with things like minifying JavaScript
# source files/image assets.
group :assets do
  # Compress image assets
  gem 'image_optim_rails'
end

group :production do
  # Puma will be our app server
  gem 'puma'
end

# Multitenancy
gem 'acts_as_tenant'

# Internationalization
gem 'http_accept_language'

# User authentication
gem 'devise', github: 'allenwq/devise', branch: '3-stable'
gem 'devise_masquerade'
# TODO: To remove restriction once v2.0 stabilises.
gem 'devise-multi_email', '~>1.0.5'
gem 'simple_token_authentication', github: 'lowjoel/simple_token_authentication',
                                   branch: 'optional-params-headers'
gem 'omniauth'
gem 'omniauth-facebook'

# Use cancancan for authorization
gem 'cancancan'
gem 'cancancan-squeel'

# Some helpers for structuring CSS/JavaScript
gem 'rails_utils', '>= 3.3.3'

# Themes for instances
gem 'themes_on_rails', '>= 0.3.1', github: 'Coursemology/themes_on_rails',
                                   branch: 'cache-theme-templates'

# Forms made easy for Rails
gem 'simple_form', '~> 3.2.1'
gem 'simple_form-bootstrap'
# Dynamic nested forms
gem 'cocoon'
gem 'momentjs-rails', '>= 2.8.1'
gem 'bootstrap3-datetimepicker-rails'
gem 'bootstrap-select-rails'
gem 'bootstrap_tokenfield_rails'
gem 'twitter-typeahead-rails'
gem 'summernote-rails'

# Using CarrierWave for file uploads
gem 'carrierwave'
# Generate sequential filenames
gem 'filename'
# Required by CarrierWave, for image resizing
gem 'mini_magick'
# Library for reading and writing zip files
gem 'rubyzip', require: 'zip'
# Manipulating XML files, needed for programming evaluation test report parsing.
gem 'nokogiri', '>= 1.6.8'

# Polyglot support
gem 'coursemology-polyglot', '>= 0.1.0'

# To assist with bulk inserts into database
gem 'activerecord-import', '>= 0.2.0'

# Use Capistrano for deployment
# gem 'capistrano-rails', group: :development<|MERGE_RESOLUTION|>--- conflicted
+++ resolved
@@ -78,13 +78,9 @@
 gem 'high_voltage'
 # Paginator for Rails
 gem 'kaminari'
-<<<<<<< HEAD
 gem 'image_optim_pack'
-=======
 # Work with Docker
 gem 'docker-api'
-
->>>>>>> a1287079
 group :development do
   # Spring speeds up development by keeping your application running in the background.
   # Read more: https://github.com/rails/spring
